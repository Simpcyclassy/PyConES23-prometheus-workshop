--- conflicted
+++ resolved
@@ -6,13 +6,11 @@
 from util import artificial_503, artificial_latency
 
 
-<<<<<<< HEAD
 HOST_NAME = '0.0.0.0' # This will map to available port in docker
-=======
-HOST_NAME = "0.0.0.0"  # This will map to avialable port in docker
->>>>>>> c153bb35
 PORT_NUMBER = 8001
+
 trees_api_url = "https://api.ecosia.org/v1/trees/count"
+
 with open("./templates/treeCounter.html", "r") as f:
     html_string = f.read()
 html_template = Template(html_string)
