--- conflicted
+++ resolved
@@ -2,13 +2,8 @@
 from string import Template
 import time
 import random
-<<<<<<< HEAD
-from http.server import BaseHTTPRequestHandler, HTTPServer
+from http.server import HTTPServer
 from prometheus_client import MetricsHandler, Counter
-=======
-from http.server import HTTPServer
-from prometheus_client import MetricsHandler
->>>>>>> 38a3ed1c
 from util import artificial_503, artificial_latency
 
 
