--- conflicted
+++ resolved
@@ -31,14 +31,10 @@
     def get_treecounter(self):
         self.do_HEAD()
         tree_count = fetch_tree_count()
-<<<<<<< HEAD
-        bytes_template = bytes(html_template.substitute(counter=tree_count), "utf-8")
-        requestCounter.labels(status='200', endpoint='/treecounter').inc()
-=======
         # Format tree_count with commas
         formatted_tree_count = '{:,}'.format(tree_count)
         bytes_template = bytes(html_template.substitute(counter=formatted_tree_count), "utf-8")
->>>>>>> 43ae7f4b
+        requestCounter.labels(status='200', endpoint='/treecounter').inc()
         self.wfile.write(bytes_template)
 
     def do_HEAD(self):
