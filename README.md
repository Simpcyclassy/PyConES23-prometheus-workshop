--- conflicted
+++ resolved
@@ -3,11 +3,7 @@
 
 ### Objective
 
-<<<<<<< HEAD
 In the directory `app/`, we have a application that runs a Python web server, with the endpoint `/treecounter`. It displays the total number of trees planted by Ecosia users. We want to start observing the behavior of this application at runtime, by tracking and exporting metric data.
-=======
-In the directory `app/`, we have a simple Python application. We want to start observing the behaviour of this application at runtime by tracking and exporting metric data.
->>>>>>> 820deca9
 
 We will do this using the time-series database system [Prometheus](https://prometheus.io), which uses a "pull" method to extract data from running applications. This means that the applications need to "export" their data, so that Prometheus is able to "scrape" the metric data from them. This is typically done via an HTTP endpoint (`/metrics`, by convention).
 
@@ -32,7 +28,6 @@
 
 ---
 
-<<<<<<< HEAD
 For this section, you can use the follow command to install depencies and run the dev server locally.
 
 ```sh
@@ -40,9 +35,6 @@
 # Make is not available on for the Windows OS so you will need to copy the commands from the Makefile and run them directly
 make dev
 ```
-=======
-To begin, use `make dev` to install the project depencies and run the development server.
->>>>>>> 820deca9
 
 To export our metrics we will need to have a server with a handler to *handle* the metrics. We can do this by changing the base class of our HTTPRequestHandler to the `MetricsHandler` provided by the prometheus python client. We also need to add the condition for the `/metrics` endpoint below our `/treecounter` endpoint condition. *(Don't forget to import the `MetricsHandler` from the `prometheus_client`)*
 
@@ -62,11 +54,7 @@
 
 ---
 
-<<<<<<< HEAD
 Now that we are able to expose metrics we want to also be able to create them. Prometheus has a few different data types, but the most straight forward is a `Counter` - this is a counter which always goes up, and can be used to track, for example, the number of requests received (you can then divide this unit over time to calculate requests per second). To create a `Counter`, import it from the Prometheus Python client and instantiate it.
-=======
-Now that we can expose metrics, we need to create them. Prometheus has a few different data types but the simplest is a `Counter` - this is a counter which always goes up, and can be used to track, for example, the number of requests received (you can then divide this unit over time to calculate requests per second). To create a `Counter`, import it from the Prometheus Python client and instanstiate it.
->>>>>>> 820deca9
 
 ``` python
 from prometheus_client import Counter
